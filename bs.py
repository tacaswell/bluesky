--- conflicted
+++ resolved
@@ -140,25 +140,16 @@
 
 def SynGaus_gen(syngaus, motor_steps, motor_limit=None):
     try:
-<<<<<<< HEAD
-        for x in np.linspace(-5, 5, 100):
+        for x in motor_steps:
             yield Msg('create', None, (), {})
-            yield Msg('set', syngaus, ({'x': x}, ), {})
-            yield Msg('trigger', syngaus, (), {})
-            yield Msg('wait', None, (.1, ), {})
-            yield Msg('read', syngaus, (), {})
-            yield Msg('save', None, (), {})
-=======
-        for x in motor_steps:
             yield Msg('set', syngaus, ({syngaus.motor_name: x}, ), {})
             yield Msg('trigger', syngaus, (), {})
             yield Msg('wait', None, (.1, ), {})
             ret = yield Msg('read', syngaus, (), {})
+            yield Msg('save', None, (), {})
             if motor_limit is not None:
                 if ret[syngaus.motor_name] > motor_limit:
                     break
-
->>>>>>> 2ca6a2a2
     finally:
         print('generator finished')
 
